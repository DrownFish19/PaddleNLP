--- conflicted
+++ resolved
@@ -1075,76 +1075,4 @@
         self.run_n1c8(self.run_pretrain_file, **train_args)
 
     def rerun(self, train_args):
-<<<<<<< HEAD
-        self.run_n1c8(self.run_pretrain_file, **train_args)
-
-
-class TestUnifiedCheckpointOnN1C8SaveLoadSpeed(TestUnifiedCheckpointBase):
-    def setUp(self):
-        super().setUp()
-        for config_key in self.configs:
-            self.configs[config_key]["unified_checkpoint"] = 1
-            self.configs[config_key]["unified_checkpoint_config"] = "skip_save_model_weight master_weight_compatible"
-
-        self.need_allclose = False
-        self.rtol = 1e-7
-
-    def runfrist(self, train_args):
-        self.run_n1c8(self.run_pretrain_file, **train_args)
-
-    def rerun(self, train_args):
-        self.run_n1c8(self.run_pretrain_file, **train_args)
-
-
-class TestPaddleCheckpointOnN1C8SaveLoadSpeed(TestUnifiedCheckpointBase):
-    def setUp(self):
-        super().setUp()
-        for config_key in self.configs:
-            self.configs[config_key]["unified_checkpoint"] = 0
-
-        self.need_allclose = False
-        self.rtol = 1e-7
-
-    def runfrist(self, train_args):
-        self.run_n1c8(self.run_pretrain_file, **train_args)
-
-    def rerun(self, train_args):
-        self.run_n1c8(self.run_pretrain_file, **train_args)
-
-
-class TestUnifiedCheckpointOnN1C8SaveLoadSpeedNoOptimizer(TestUnifiedCheckpointBase):
-    def setUp(self):
-        super().setUp()
-        for config_key in self.configs:
-            self.configs[config_key]["unified_checkpoint"] = 1
-            self.configs[config_key]["unified_checkpoint_config"] = "master_weight_compatible"
-            self.configs[config_key]["ignore_load_lr_and_optim"] = 1
-            self.configs[config_key]["ignore_save_lr_and_optim"] = 1
-        self.need_allclose = False
-        self.rtol = 1e-7
-
-    def runfrist(self, train_args):
-        self.run_n1c8(self.run_pretrain_file, **train_args)
-
-    def rerun(self, train_args):
-        self.run_n1c8(self.run_pretrain_file, **train_args)
-
-
-class TestPaddleCheckpointOnN1C8SaveLoadSpeedNoOptimizer(TestUnifiedCheckpointBase):
-    def setUp(self):
-        super().setUp()
-        for config_key in self.configs:
-            self.configs[config_key]["unified_checkpoint"] = 0
-            self.configs[config_key]["ignore_load_lr_and_optim"] = 1
-            self.configs[config_key]["ignore_save_lr_and_optim"] = 1
-
-        self.need_allclose = False
-        self.rtol = 1e-7
-
-    def runfrist(self, train_args):
-        self.run_n1c8(self.run_pretrain_file, **train_args)
-
-    def rerun(self, train_args):
-=======
->>>>>>> 48c1313d
         self.run_n1c8(self.run_pretrain_file, **train_args)