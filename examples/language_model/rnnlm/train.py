import os
import sys
import paddle
import numpy as np

from model import RnnLm, CrossEntropyLossForLm, UpdateModel
from args import parse_args

from paddlenlp.datasets import load_dataset
from paddlenlp.metrics import Perplexity
from paddlenlp.data import Vocab

paddle.seed(102)


def create_data_loader(batch_size, num_steps, data_path):
    train_ds, valid_ds, test_ds = load_dataset(
        'ptb', splits=('train', 'valid', 'test'))

    train_examples = [
        train_ds[i]['sentence'].split() for i in range(len(train_ds))
    ]
    vocab = Vocab.build_vocab(train_examples, eos_token='</eos>')

    # Because the sentences in PTB dataset might be consecutive, we need to concatenate 
    # all texts from our dataset and fold them into chunks while the number of rows is 
    # equal to batch size. For example:
    #
    #   Sentence1: we're talking about years ago before anyone heard of asbestos having 
    #              any questionable properties. 
    #   Sentence2: there is no asbestos in our products now.
    #   Batch_size: 5
    #   Grouped_text: [["we're", "talking", "about", "years"],
    #                  ["ago", "before", "anyone", "heard"],
    #                  ["of", "asbestos", "having", "any"],
    #                  ["questionable", "properties", "there", "is"],
    #                  ["no", "asbestos", "in", "our"]] 
    #
    def group_texts(examples):
        concat_examples = []
        for example in examples:
            concat_examples += example['sentence'].split() + ['</eos>']

        concat_examples = vocab.to_indices(concat_examples)

        max_seq_len = len(concat_examples) // batch_size
        reshaped_examples = np.asarray(
            concat_examples[0:batch_size * max_seq_len], dtype='int64').reshape(
                (batch_size, max_seq_len))
        encoded_examples = []
        for i in range(max_seq_len // num_steps):
            encoded_examples.append(
                (np.copy(reshaped_examples[:, i * num_steps:(i + 1) *
                                           num_steps]),
                 np.copy(reshaped_examples[:, i * num_steps + 1:(i + 1) *
                                           num_steps + 1])))

        return encoded_examples

    train_ds.map(group_texts, batched=True)
    valid_ds.map(group_texts, batched=True)
    test_ds.map(group_texts, batched=True)

    train_loader = paddle.io.DataLoader(
        train_ds, return_list=True, batch_size=None)
    valid_loader = paddle.io.DataLoader(
        valid_ds, return_list=True, batch_size=None)
    test_loader = paddle.io.DataLoader(
        test_ds, return_list=True, batch_size=None)
    return train_loader, valid_loader, test_loader, len(vocab)


def train(args):
    paddle.set_device(args.device)
    data_path = args.data_path
    train_loader, valid_loader, test_loader, vocab_size = create_data_loader(
        batch_size=args.batch_size,
        num_steps=args.num_steps,
        data_path=data_path)

    network = RnnLm(
        vocab_size=vocab_size,
        hidden_size=args.hidden_size,
        batch_size=args.batch_size,
        num_layers=args.num_layers,
        init_scale=args.init_scale,
        dropout=args.dropout)
    gloabl_norm_clip = paddle.nn.ClipGradByGlobalNorm(args.max_grad_norm)
    cross_entropy = CrossEntropyLossForLm()
    ppl_metric = Perplexity()
    callback = UpdateModel()
    scheduler = paddle.callbacks.LRScheduler(by_step=False, by_epoch=True)
    model = paddle.Model(network)

    learning_rate = paddle.optimizer.lr.LambdaDecay(
        learning_rate=args.base_lr,
        lr_lambda=lambda x: args.lr_decay**max(x + 1 - args.epoch_start_decay, 0.0),
        verbose=True)
    optimizer = paddle.optimizer.SGD(learning_rate=learning_rate,
                                     parameters=model.parameters(),
                                     grad_clip=gloabl_norm_clip)

    model.prepare(optimizer=optimizer, loss=cross_entropy, metrics=ppl_metric)

    if args.init_from_ckpt:
        model.load(args.init_from_ckpt)
        print("Loaded checkpoint from %s" % args.init_from_ckpt)

    model.fit(train_data=train_loader,
              eval_data=valid_loader,
              epochs=args.max_epoch,
              shuffle=False,
              callbacks=[callback, scheduler],
              log_freq=max(1, len(train_loader) // 10))

    model.save(path='checkpoint/test')  # save for training

    print('Start to evaluate on test dataset...')
    model.evaluate(test_loader, log_freq=len(test_loader))


if __name__ == '__main__':
    args = parse_args()
<<<<<<< HEAD
    assert args.device in [
        "cpu", "gpu", "xpu"
    ], "Invalid device! Available device should be cpu, gpu, or xpu."

=======
>>>>>>> d513f6d1
    train(args)<|MERGE_RESOLUTION|>--- conflicted
+++ resolved
@@ -121,11 +121,4 @@
 
 if __name__ == '__main__':
     args = parse_args()
-<<<<<<< HEAD
-    assert args.device in [
-        "cpu", "gpu", "xpu"
-    ], "Invalid device! Available device should be cpu, gpu, or xpu."
-
-=======
->>>>>>> d513f6d1
     train(args)