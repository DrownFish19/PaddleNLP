--- conflicted
+++ resolved
@@ -2286,7 +2286,6 @@
 
         if opt_state_dict is not None:
             # Load in optimizer and scheduler states
-<<<<<<< HEAD
             # self.optimizer.set_state_dict(opt_state_dict)
 
             # fix for amp master weight, can't load with numpy must be tensor !
@@ -2310,11 +2309,8 @@
 
                 self.optimizer.set_state_dict(opt_state_dict)
                 del opt_state_dict
-=======
-            self.optimizer.set_state_dict(opt_state_dict)
         else:
             raise ValueError(f"optimizer-state-dict not found, opt: {os.path.join(checkpoint, optimizer_name)}.")
->>>>>>> 637fa555
 
         if distributed_isfile(os.path.join(checkpoint, SCHEDULER_NAME)):
             self.lr_scheduler.set_state_dict(paddle.load(distributed_file(os.path.join(checkpoint, SCHEDULER_NAME))))
