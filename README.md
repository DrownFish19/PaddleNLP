--- conflicted
+++ resolved
@@ -132,7 +132,6 @@
 
 * [大模型推理](./llm/docs/predict/inference.md)已支持 LLaMA 系列、Qwen 系列、Mistral 系列、ChatGLM 系列、Bloom 系列和 Baichuan 系列，支持 Weight Only INT8及 INT4推理，支持 WAC（权重、激活、Cache KV）进行 INT8、FP8量化的推理，【LLM】模型推理支持列表如下：
 
-<<<<<<< HEAD
 |          模型名称/量化类型支持           | FP16/BF16 | WINT8 | WINT4 | INT8-A8W8 | FP8-A8W8 | INT8-A8W8C8 |
 |:----------------------------------------:|:---------:|:-----:|:-----:|:---------:|:--------:|:-----------:|
 |   [LLaMA](./llm/docs/predict/llama.md)   |     ✅     |   ✅   |   ✅   |     ✅     |    ✅     |      ✅      |
@@ -142,17 +141,6 @@
 |                 ChatGLM                  |     ✅     |   ✅   |   ✅   |    🚧     |    🚧    |     🚧      |
 |                  Bloom                   |     ✅     |   ✅   |   ✅   |    🚧     |    🚧    |     🚧      |
 |                 BaiChuan                 |     ✅     |   ✅   |   ✅   |     ✅     |    ✅     |     🚧      |
-=======
-|                模型名称/量化类型支持            | FP16/BF16 | WINT8 | WINT4 | INT8-A8W8 | FP8-A8W8 | INT8-A8W8C8 |
-|:--------------------------------------------:|:---------:|:-----:|:-----:|:---------:|:--------:|:-----------:|
-| [LLaMA](./llm/docs/predict/llama.md)         | ✅        | ✅     | ✅      | ✅        | ✅       | ✅           |
-| [Qwen](./llm/docs/predict/qwen.md)           | ✅        | ✅     | ✅      | ✅        | ✅       | ✅           |
-| [Qwen-Moe](./llm/docs/predict/qwen.md)       | ✅        | ✅     | ✅      | 🚧        | 🚧       | 🚧           |
-| [Mixtral](./llm/docs/predict/mixtral.md)     | ✅        | ✅     | ✅      | 🚧        | 🚧       | 🚧           |
-| ChatGLM                                      | ✅        | ✅     | ✅      | 🚧        | 🚧       | 🚧           |
-| Bloom                                        | ✅        | ✅     | ✅      | 🚧        | 🚧       | 🚧           |
-| BaiChuan                                     | ✅        | ✅     | ✅      | ✅        | ✅       | 🚧           |
->>>>>>> 8ee99a46
 
 ## 安装
 
