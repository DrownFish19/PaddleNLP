--- conflicted
+++ resolved
@@ -156,8 +156,25 @@
     from paddle.fluid.dataloader.dataloader_iter import _DataLoaderIterBase
 
 
-def is_dp_group_support_in_group_sharded_parallel():
-    return "dp_group" in set(inspect.signature(paddle.distributed.sharding.group_sharded_parallel).parameters.keys())
+@contextlib.contextmanager
+def device_guard(device="cpu", dev_id=0):
+    origin_device = paddle.device.get_device()
+    if device == "cpu":
+        paddle.set_device(device)
+    elif device in ["gpu", "xpu", "npu"]:
+        paddle.set_device("{}:{}".format(device, dev_id))
+    try:
+        yield
+    finally:
+        paddle.set_device(origin_device)
+
+
+def paddlenlp_load(path, return_numpy=False):
+    if return_numpy:
+        with device_guard():
+            return paddle.load(path)
+    else:
+        return paddle.load(path, return_numpy=return_numpy)
 
 
 def extract_prefix_parameter_name(name):
@@ -182,6 +199,10 @@
         name = name.replace(x, "")
     assert origin_name.startswith(name), f"Extract prefix faild, origin: {origin_name}, extracted: {name}"
     return name
+
+
+def is_dp_group_support_in_group_sharded_parallel():
+    return "dp_group" in set(inspect.signature(paddle.distributed.sharding.group_sharded_parallel).parameters.keys())
 
 
 __all__ = ["Trainer"]
@@ -1848,36 +1869,34 @@
                 )
 
         if self.args.should_save:
-<<<<<<< HEAD
             if not self.args.use_hybrid_parallel:
                 paddle.save(self.optimizer.state_dict(), os.path.join(output_dir, OPTIMIZER_NAME))
-=======
-            if self.sharding is not None:
-                # alias for opitimizer state, should be merge on different shard!
-                paddle.save({}, os.path.join(output_dir, OPTIMIZER_NAME))
             else:
-                if self.args.keep_optimizer_state_static_keys:
-                    paddle.save(self.optimizer.state_dict(), os.path.join(output_dir, OPTIMIZER_NAME))
+                if self.sharding is not None:
+                    # alias for opitimizer state, should be merge on different shard!
+                    paddle.save({}, os.path.join(output_dir, OPTIMIZER_NAME))
                 else:
-                    # trans the static keys to dygraph keys.
-                    static_dygraph_name_mapping = {}
-                    for k, v in self.model.state_dict().items():
-                        if isinstance(v, paddle.Tensor):
-                            static_dygraph_name_mapping[v.name] = k
-
-                    dygraph_keys_state_dict = {}
-                    for k, v in self.optimizer.state_dict().items():
-                        if isinstance(v, paddle.Tensor):
-                            k_pure = extract_prefix_parameter_name(k)
-                            if k_pure in static_dygraph_name_mapping:
-                                k = k.replace(k_pure, static_dygraph_name_mapping[k_pure], 1)
-                            dygraph_keys_state_dict[k] = v.cpu()
-                        else:
-                            dygraph_keys_state_dict[k] = v
-
-                    paddle.save(dygraph_keys_state_dict, os.path.join(output_dir, OPTIMIZER_NAME))
-                    del dygraph_keys_state_dict
->>>>>>> 6493d1f5
+                    if self.args.keep_optimizer_state_static_keys:
+                        paddle.save(self.optimizer.state_dict(), os.path.join(output_dir, OPTIMIZER_NAME))
+                    else:
+                        # trans the static keys to dygraph keys.
+                        static_dygraph_name_mapping = {}
+                        for k, v in self.model.state_dict().items():
+                            if isinstance(v, paddle.Tensor):
+                                static_dygraph_name_mapping[v.name] = k
+
+                        dygraph_keys_state_dict = {}
+                        for k, v in self.optimizer.state_dict().items():
+                            if isinstance(v, paddle.Tensor):
+                                k_pure = extract_prefix_parameter_name(k)
+                                if k_pure in static_dygraph_name_mapping:
+                                    k = k.replace(k_pure, static_dygraph_name_mapping[k_pure], 1)
+                                dygraph_keys_state_dict[k] = v.cpu()
+                            else:
+                                dygraph_keys_state_dict[k] = v
+
+                        paddle.save(dygraph_keys_state_dict, os.path.join(output_dir, OPTIMIZER_NAME))
+                        del dygraph_keys_state_dict
 
             # FIXME: manybe only save one copy
             paddle.save(self.lr_scheduler.state_dict(), os.path.join(output_dir, SCHEDULER_NAME))
@@ -2099,41 +2118,29 @@
 
         if opt_state_dict is not None and os.path.isfile(os.path.join(checkpoint, SCHEDULER_NAME)):
             # Load in optimizer and scheduler states
-<<<<<<< HEAD
-            self.optimizer.set_state_dict(opt_state_dict)
-=======
-            if self.sharding is not None:
-                self.optimizer.set_state_dict(
-                    paddlenlp_load(
-                        os.path.join(checkpoint, OPTIMIZER_NAME + f"_shard{self.sharding_group.rank}"),
-                        return_numpy=True,
-                    )
-                )
-                empty_dict = paddle.load(os.path.join(checkpoint, OPTIMIZER_NAME), return_numpy=True)
-                assert len(empty_dict) == 0, "Optimizer file of sharding, should be empty!"
+            # self.optimizer.set_state_dict(opt_state_dict)
+
+            # fix for amp master weight, can't load with numpy must be tensor !
+            opt_state_dict = paddlenlp_load(os.path.join(checkpoint, OPTIMIZER_NAME), return_numpy=True)
+
+            if self.args.keep_optimizer_state_static_keys:
+                self.optimizer.set_state_dict(opt_state_dict)
             else:
-                # fix for amp master weight, can't load with numpy must be tensor !
-                opt_state_dict = paddlenlp_load(os.path.join(checkpoint, OPTIMIZER_NAME), return_numpy=True)
-
-                if self.args.keep_optimizer_state_static_keys:
-                    self.optimizer.set_state_dict(opt_state_dict)
-                else:
-                    # trans the dygraph keys to satic keys.
-                    dygraph_static_name_mapping = {}
-                    for k, v in self.model.state_dict().items():
-                        if isinstance(v, paddle.Tensor):
-                            dygraph_static_name_mapping[k] = v.name
-                    keys = list(opt_state_dict.keys())
-                    for k in keys:
-                        if isinstance(opt_state_dict[k], paddle.Tensor):
-                            k_pure = extract_prefix_parameter_name(k)
-                            if k_pure in dygraph_static_name_mapping:
-                                k_new = k.replace(k_pure, dygraph_static_name_mapping[k_pure], 1)
-                            opt_state_dict[k_new] = opt_state_dict.pop(k)
-
-                    self.optimizer.set_state_dict(opt_state_dict)
-                    del opt_state_dict
->>>>>>> 6493d1f5
+                # trans the dygraph keys to satic keys.
+                dygraph_static_name_mapping = {}
+                for k, v in self.model.state_dict().items():
+                    if isinstance(v, paddle.Tensor):
+                        dygraph_static_name_mapping[k] = v.name
+                keys = list(opt_state_dict.keys())
+                for k in keys:
+                    if isinstance(opt_state_dict[k], paddle.Tensor):
+                        k_pure = extract_prefix_parameter_name(k)
+                        if k_pure in dygraph_static_name_mapping:
+                            k_new = k.replace(k_pure, dygraph_static_name_mapping[k_pure], 1)
+                        opt_state_dict[k_new] = opt_state_dict.pop(k)
+
+                self.optimizer.set_state_dict(opt_state_dict)
+                del opt_state_dict
 
             self.lr_scheduler.set_state_dict(paddle.load(os.path.join(checkpoint, SCHEDULER_NAME)))
             if self.do_grad_scaling and os.path.isfile(os.path.join(checkpoint, SCALER_NAME)):
